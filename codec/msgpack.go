--- conflicted
+++ resolved
@@ -790,15 +790,6 @@
 	// We read the response header by hand
 	// so that the body can be decoded on its own from the stream at a later time.
 
-<<<<<<< HEAD
-        z := c.dec.r.(*ioDecReader)
-        b, err := z.tryreadn1()
-
-        if err != nil {
-                return
-        }
-	const fia byte = 0x94 //four item array descriptor value
-=======
 	const fia byte = 0x94 //four item array descriptor value
 	// Not sure why the panic of EOF is swallowed above.
 	// if bs1 := c.dec.r.readn1(); bs1 != fia {
@@ -810,15 +801,11 @@
 	if err != nil {
 		return
 	}
->>>>>>> b94837a2
 	if b != fia {
 		err = fmt.Errorf("Unexpected value for array descriptor: Expecting %v. Received %v", fia, b)
 		return
 	}
-<<<<<<< HEAD
-=======
-
->>>>>>> b94837a2
+
 	if err = c.read(&b); err != nil {
 		return
 	}
