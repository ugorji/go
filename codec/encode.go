// Copyright (c) 2012-2018 Ugorji Nwoke. All rights reserved.
// Use of this source code is governed by a MIT license found in the LICENSE file.

package codec

import (
	"bufio"
	"encoding"
	"errors"
	"fmt"
	"io"
	"reflect"
	"sort"
	"strconv"
	"sync"
	"time"
)

const defEncByteBufSize = 1 << 6 // 4:16, 6:64, 8:256, 10:1024

var errEncoderNotInitialized = errors.New("Encoder not initialized")

// encWriter abstracts writing to a byte array or to an io.Writer.
type encWriter interface {
	writeb([]byte)
	writestr(string)
	writen1(byte)
	writen2(byte, byte)
	atEndOfEncode()
}

// encDriver abstracts the actual codec (binc vs msgpack, etc)
type encDriver interface {
	EncodeNil()
	EncodeInt(i int64)
	EncodeUint(i uint64)
	EncodeBool(b bool)
	EncodeFloat32(f float32)
	EncodeFloat64(f float64)
	// encodeExtPreamble(xtag byte, length int)
	EncodeRawExt(re *RawExt, e *Encoder)
	EncodeExt(v interface{}, xtag uint64, ext Ext, e *Encoder)
	EncodeString(c charEncoding, v string)
	// EncodeSymbol(v string)
	EncodeStringBytes(c charEncoding, v []byte)
	EncodeTime(time.Time)
	//encBignum(f *big.Int)
	//encStringRunes(c charEncoding, v []rune)
	WriteArrayStart(length int)
	WriteArrayElem()
	WriteArrayEnd()
	WriteMapStart(length int)
	WriteMapElemKey()
	WriteMapElemValue()
	WriteMapEnd()

	reset()
	atEndOfEncode()
}

type ioEncStringWriter interface {
	WriteString(s string) (n int, err error)
}

type encDriverAsis interface {
	EncodeAsis(v []byte)
}

type encDriverNoopContainerWriter struct{}

func (encDriverNoopContainerWriter) WriteArrayStart(length int) {}
func (encDriverNoopContainerWriter) WriteArrayElem()            {}
func (encDriverNoopContainerWriter) WriteArrayEnd()             {}
func (encDriverNoopContainerWriter) WriteMapStart(length int)   {}
func (encDriverNoopContainerWriter) WriteMapElemKey()           {}
func (encDriverNoopContainerWriter) WriteMapElemValue()         {}
func (encDriverNoopContainerWriter) WriteMapEnd()               {}
func (encDriverNoopContainerWriter) atEndOfEncode()             {}

type encDriverTrackContainerWriter struct {
	c containerState
}

func (e *encDriverTrackContainerWriter) WriteArrayStart(length int) { e.c = containerArrayStart }
func (e *encDriverTrackContainerWriter) WriteArrayElem()            { e.c = containerArrayElem }
func (e *encDriverTrackContainerWriter) WriteArrayEnd()             { e.c = containerArrayEnd }
func (e *encDriverTrackContainerWriter) WriteMapStart(length int)   { e.c = containerMapStart }
func (e *encDriverTrackContainerWriter) WriteMapElemKey()           { e.c = containerMapKey }
func (e *encDriverTrackContainerWriter) WriteMapElemValue()         { e.c = containerMapValue }
func (e *encDriverTrackContainerWriter) WriteMapEnd()               { e.c = containerMapEnd }
func (e *encDriverTrackContainerWriter) atEndOfEncode()             {}

// type ioEncWriterWriter interface {
// 	WriteByte(c byte) error
// 	WriteString(s string) (n int, err error)
// 	Write(p []byte) (n int, err error)
// }

// EncodeOptions captures configuration options during encode.
type EncodeOptions struct {
	// WriterBufferSize is the size of the buffer used when writing.
	//
	// if > 0, we use a smart buffer internally for performance purposes.
	WriterBufferSize int

	// ChanRecvTimeout is the timeout used when selecting from a chan.
	//
	// Configuring this controls how we receive from a chan during the encoding process.
	//   - If ==0, we only consume the elements currently available in the chan.
	//   - if  <0, we consume until the chan is closed.
	//   - If  >0, we consume until this timeout.
	ChanRecvTimeout time.Duration

	// StructToArray specifies to encode a struct as an array, and not as a map
	StructToArray bool

	// Canonical representation means that encoding a value will always result in the same
	// sequence of bytes.
	//
	// This only affects maps, as the iteration order for maps is random.
	//
	// The implementation MAY use the natural sort order for the map keys if possible:
	//
	//     - If there is a natural sort order (ie for number, bool, string or []byte keys),
	//       then the map keys are first sorted in natural order and then written
	//       with corresponding map values to the strema.
	//     - If there is no natural sort order, then the map keys will first be
	//       encoded into []byte, and then sorted,
	//       before writing the sorted keys and the corresponding map values to the stream.
	//
	Canonical bool

	// CheckCircularRef controls whether we check for circular references
	// and error fast during an encode.
	//
	// If enabled, an error is received if a pointer to a struct
	// references itself either directly or through one of its fields (iteratively).
	//
	// This is opt-in, as there may be a performance hit to checking circular references.
	CheckCircularRef bool

	// RecursiveEmptyCheck controls whether we descend into interfaces, structs and pointers
	// when checking if a value is empty.
	//
	// Note that this may make OmitEmpty more expensive, as it incurs a lot more reflect calls.
	//
<<<<<<< HEAD
	// Sample values:
	//   AsSymbolNone
	//   AsSymbolAll
	//   AsSymbolMapStringKeys
	//   AsSymbolMapStringKeysFlag | AsSymbolStructFieldNameFlag
	AsSymbols AsSymbolFlag
=======
	// This is also available as the tag 'omitemptyrecursive', so
	// that one can turn it on only for certain fields. This can
	// be for performance reasons or control reasons; for example
	// one might only want to recursively descend into pointers
	// for some fields.
	RecursiveEmptyCheck bool

	// Raw controls whether we encode Raw values.
	// This is a "dangerous" option and must be explicitly set.
	// If set, we blindly encode Raw values as-is, without checking
	// if they are a correct representation of a value in that format.
	// If unset, we error out.
	Raw bool
>>>>>>> 10953227

	// If EncodeUnknownFields, then when encoding a struct
	// implementing UnknownFieldHandler, also encode the unknown
	// fields.
	EncodeUnknownFields bool
<<<<<<< HEAD
=======

	// // AsSymbols defines what should be encoded as symbols.
	// //
	// // Encoding as symbols can reduce the encoded size significantly.
	// //
	// // However, during decoding, each string to be encoded as a symbol must
	// // be checked to see if it has been seen before. Consequently, encoding time
	// // will increase if using symbols, because string comparisons has a clear cost.
	// //
	// // Sample values:
	// //   AsSymbolNone
	// //   AsSymbolAll
	// //   AsSymbolMapStringKeys
	// //   AsSymbolMapStringKeysFlag | AsSymbolStructFieldNameFlag
	// AsSymbols AsSymbolFlag
>>>>>>> 10953227
}

// ---------------------------------------------

// ioEncWriter implements encWriter and can write to an io.Writer implementation
type ioEncWriter struct {
	w  io.Writer
	ww io.Writer
	bw io.ByteWriter
	sw ioEncStringWriter
	fw ioFlusher
	b  [8]byte
}

func (z *ioEncWriter) WriteByte(b byte) (err error) {
	z.b[0] = b
	_, err = z.w.Write(z.b[:1])
	return
}

func (z *ioEncWriter) WriteString(s string) (n int, err error) {
	return z.w.Write(bytesView(s))
}

func (z *ioEncWriter) writeb(bs []byte) {
	if _, err := z.ww.Write(bs); err != nil {
		panic(err)
	}
}

func (z *ioEncWriter) writestr(s string) {
	if _, err := z.sw.WriteString(s); err != nil {
		panic(err)
	}
}

func (z *ioEncWriter) writen1(b byte) {
	if err := z.bw.WriteByte(b); err != nil {
		panic(err)
	}
}

func (z *ioEncWriter) writen2(b1, b2 byte) {
	var err error
	if err = z.bw.WriteByte(b1); err == nil {
		if err = z.bw.WriteByte(b2); err == nil {
			return
		}
	}
	panic(err)
}

// func (z *ioEncWriter) writen5(b1, b2, b3, b4, b5 byte) {
// 	z.b[0], z.b[1], z.b[2], z.b[3], z.b[4] = b1, b2, b3, b4, b5
// 	if _, err := z.ww.Write(z.b[:5]); err != nil {
// 		panic(err)
// 	}
// }

func (z *ioEncWriter) atEndOfEncode() {
	if z.fw != nil {
		if err := z.fw.Flush(); err != nil {
			panic(err)
		}
	}
}

// ---------------------------------------------

// bytesEncAppender implements encWriter and can write to an byte slice.
type bytesEncAppender struct {
	b   []byte
	out *[]byte
}

func (z *bytesEncAppender) writeb(s []byte) {
	z.b = append(z.b, s...)
}
func (z *bytesEncAppender) writestr(s string) {
	z.b = append(z.b, s...)
}
func (z *bytesEncAppender) writen1(b1 byte) {
	z.b = append(z.b, b1)
}
func (z *bytesEncAppender) writen2(b1, b2 byte) {
	z.b = append(z.b, b1, b2)
}
func (z *bytesEncAppender) atEndOfEncode() {
	*(z.out) = z.b
}
func (z *bytesEncAppender) reset(in []byte, out *[]byte) {
	z.b = in[:0]
	z.out = out
}

// ---------------------------------------------

func (e *Encoder) rawExt(f *codecFnInfo, rv reflect.Value) {
	e.e.EncodeRawExt(rv2i(rv).(*RawExt), e)
}

func (e *Encoder) ext(f *codecFnInfo, rv reflect.Value) {
	e.e.EncodeExt(rv2i(rv), f.xfTag, f.xfFn, e)
}

func (e *Encoder) selferMarshal(f *codecFnInfo, rv reflect.Value) {
	rv2i(rv).(Selfer).CodecEncodeSelf(e)
}

func (e *Encoder) binaryMarshal(f *codecFnInfo, rv reflect.Value) {
	bs, fnerr := rv2i(rv).(encoding.BinaryMarshaler).MarshalBinary()
	e.marshal(bs, fnerr, false, cRAW)
}

func (e *Encoder) textMarshal(f *codecFnInfo, rv reflect.Value) {
	bs, fnerr := rv2i(rv).(encoding.TextMarshaler).MarshalText()
	e.marshal(bs, fnerr, false, cUTF8)
}

func (e *Encoder) jsonMarshal(f *codecFnInfo, rv reflect.Value) {
	bs, fnerr := rv2i(rv).(jsonMarshaler).MarshalJSON()
	e.marshal(bs, fnerr, true, cUTF8)
}

func (e *Encoder) raw(f *codecFnInfo, rv reflect.Value) {
	e.rawBytes(rv2i(rv).(Raw))
}

func (e *Encoder) kInvalid(f *codecFnInfo, rv reflect.Value) {
	e.e.EncodeNil()
}

func (e *Encoder) kErr(f *codecFnInfo, rv reflect.Value) {
	e.errorf("unsupported kind %s, for %#v", rv.Kind(), rv)
}

func (e *Encoder) kSlice(f *codecFnInfo, rv reflect.Value) {
	ti := f.ti
	ee := e.e
	// array may be non-addressable, so we have to manage with care
	//   (don't call rv.Bytes, rv.Slice, etc).
	// E.g. type struct S{B [2]byte};
	//   Encode(S{}) will bomb on "panic: slice of unaddressable array".
	if f.seq != seqTypeArray {
		if rv.IsNil() {
			ee.EncodeNil()
			return
		}
		// If in this method, then there was no extension function defined.
		// So it's okay to treat as []byte.
		if ti.rtid == uint8SliceTypId {
			ee.EncodeStringBytes(cRAW, rv.Bytes())
			return
		}
	}
	if f.seq == seqTypeChan && ti.chandir&uint8(reflect.RecvDir) == 0 {
		e.errorf("send-only channel cannot be encoded")
	}
	elemsep := e.esep
	rtelem := ti.elem
	rtelemIsByte := uint8TypId == rt2id(rtelem) // NOT rtelem.Kind() == reflect.Uint8
	var l int
	// if a slice, array or chan of bytes, treat specially
	if rtelemIsByte {
		switch f.seq {
		case seqTypeSlice:
			ee.EncodeStringBytes(cRAW, rv.Bytes())
		case seqTypeArray:
			l = rv.Len()
			if rv.CanAddr() {
				ee.EncodeStringBytes(cRAW, rv.Slice(0, l).Bytes())
			} else {
				var bs []byte
				if l <= cap(e.b) {
					bs = e.b[:l]
				} else {
					bs = make([]byte, l)
				}
				reflect.Copy(reflect.ValueOf(bs), rv)
				ee.EncodeStringBytes(cRAW, bs)
			}
		case seqTypeChan:
			// do not use range, so that the number of elements encoded
			// does not change, and encoding does not hang waiting on someone to close chan.
			// for b := range rv2i(rv).(<-chan byte) { bs = append(bs, b) }
			// ch := rv2i(rv).(<-chan byte) // fix error - that this is a chan byte, not a <-chan byte.

			if rv.IsNil() {
				ee.EncodeNil()
				break
			}
			bs := e.b[:0]
			irv := rv2i(rv)
			ch, ok := irv.(<-chan byte)
			if !ok {
				ch = irv.(chan byte)
			}

		L1:
			switch timeout := e.h.ChanRecvTimeout; {
			case timeout == 0: // only consume available
				for {
					select {
					case b := <-ch:
						bs = append(bs, b)
					default:
						break L1
					}
				}
			case timeout > 0: // consume until timeout
				tt := time.NewTimer(timeout)
				for {
					select {
					case b := <-ch:
						bs = append(bs, b)
					case <-tt.C:
						// close(tt.C)
						break L1
					}
				}
			default: // consume until close
				for b := range ch {
					bs = append(bs, b)
				}
			}

			ee.EncodeStringBytes(cRAW, bs)
		}
		return
	}

	// if chan, consume chan into a slice, and work off that slice.
	var rvcs reflect.Value
	if f.seq == seqTypeChan {
		rvcs = reflect.Zero(reflect.SliceOf(rtelem))
		timeout := e.h.ChanRecvTimeout
		if timeout < 0 { // consume until close
			for {
				recv, recvOk := rv.Recv()
				if !recvOk {
					break
				}
				rvcs = reflect.Append(rvcs, recv)
			}
		} else {
			cases := make([]reflect.SelectCase, 2)
			cases[0] = reflect.SelectCase{Dir: reflect.SelectRecv, Chan: rv}
			if timeout == 0 {
				cases[1] = reflect.SelectCase{Dir: reflect.SelectDefault}
			} else {
				tt := time.NewTimer(timeout)
				cases[1] = reflect.SelectCase{Dir: reflect.SelectRecv, Chan: reflect.ValueOf(tt.C)}
			}
			for {
				chosen, recv, recvOk := reflect.Select(cases)
				if chosen == 1 || !recvOk {
					break
				}
				rvcs = reflect.Append(rvcs, recv)
			}
		}
		rv = rvcs // TODO: ensure this doesn't mess up anywhere that rv of kind chan is expected
	}

	l = rv.Len()
	if ti.mbs {
		if l%2 == 1 {
			e.errorf("mapBySlice requires even slice length, but got %v", l)
			return
		}
		ee.WriteMapStart(l / 2)
	} else {
		ee.WriteArrayStart(l)
	}

	if l > 0 {
		var fn *codecFn
		for rtelem.Kind() == reflect.Ptr {
			rtelem = rtelem.Elem()
		}
		// if kind is reflect.Interface, do not pre-determine the
		// encoding type, because preEncodeValue may break it down to
		// a concrete type and kInterface will bomb.
		if rtelem.Kind() != reflect.Interface {
			fn = e.cfer().get(rtelem, true, true)
		}
		for j := 0; j < l; j++ {
			if elemsep {
				if ti.mbs {
					if j%2 == 0 {
						ee.WriteMapElemKey()
					} else {
						ee.WriteMapElemValue()
					}
				} else {
					ee.WriteArrayElem()
				}
			}
			e.encodeValue(rv.Index(j), fn, true)
		}
	}

	if ti.mbs {
		ee.WriteMapEnd()
	} else {
		ee.WriteArrayEnd()
	}
}

func (e *Encoder) kStructNoOmitemptyOrUnknownFields(f *codecFnInfo, rv reflect.Value) {
	fti := f.ti
	elemsep := e.esep
	tisfi := fti.sfiSrc
	toMap := !(fti.toArray || e.h.StructToArray)
	if toMap {
		tisfi = fti.sfiSort
	}
	ee := e.e

	sfn := structFieldNode{v: rv, update: false}
	if toMap {
		ee.WriteMapStart(len(tisfi))
		if elemsep {
			for _, si := range tisfi {
				ee.WriteMapElemKey()
				// ee.EncodeString(cUTF8, si.encName)
				encStructFieldKey(ee, fti.keyType, si.encName)
				ee.WriteMapElemValue()
				e.encodeValue(sfn.field(si), nil, true)
			}
		} else {
			for _, si := range tisfi {
				// ee.EncodeString(cUTF8, si.encName)
				encStructFieldKey(ee, fti.keyType, si.encName)
				e.encodeValue(sfn.field(si), nil, true)
			}
		}
		ee.WriteMapEnd()
	} else {
		ee.WriteArrayStart(len(tisfi))
		if elemsep {
			for _, si := range tisfi {
				ee.WriteArrayElem()
				e.encodeValue(sfn.field(si), nil, true)
			}
		} else {
			for _, si := range tisfi {
				e.encodeValue(sfn.field(si), nil, true)
			}
		}
		ee.WriteArrayEnd()
	}
}

func encStructFieldKey(ee encDriver, keyType valueType, s string) {
	var m must

	// use if-else-if, not switch (which compiles to binary-search)
	// since keyType is typically valueTypeString, branch prediction is pretty good.

	if keyType == valueTypeString {
		ee.EncodeString(cUTF8, s)
	} else if keyType == valueTypeInt {
		ee.EncodeInt(m.Int(strconv.ParseInt(s, 10, 64)))
	} else if keyType == valueTypeUint {
		ee.EncodeUint(m.Uint(strconv.ParseUint(s, 10, 64)))
	} else if keyType == valueTypeFloat {
		ee.EncodeFloat64(m.Float(strconv.ParseFloat(s, 64)))
	} else {
		ee.EncodeString(cUTF8, s)
	}
}

// A structField stores all the info for a single field of a struct.
// If encoding into a map, name is filled, and otherwise it is left
// empty. For known fields, val is filled, and for unknown fields
// (used only when encoding into a map), encodedVal is filled.
type structField struct {
	name       string
	known      bool
	val        reflect.Value
	encodedVal []byte
}

type structFieldSlice []structField

func (p structFieldSlice) Len() int           { return len(p) }
func (p structFieldSlice) Less(i, j int) bool { return p[i].name < p[j].name }
func (p structFieldSlice) Swap(i, j int)      { p[i], p[j] = p[j], p[i] }

<<<<<<< HEAD
func (f *encFnInfo) kStruct(rv reflect.Value) {
=======
func (e *Encoder) kStruct(f *codecFnInfo, rv reflect.Value) {
>>>>>>> 10953227
	fti := f.ti
	elemsep := e.esep
	tisfi := fti.sfiSrc
	toMap := !(fti.toArray || e.h.StructToArray)
	// if toMap, use the sorted array. If toArray, use unsorted array (to match sequence in struct)
	if toMap {
		tisfi = fti.sfiSort
	}
	newlen := len(fti.sfiSort)
	ee := e.e

	rvs := rv.Elem()

	var ufs UnknownFieldSet
	if e.h.EncodeUnknownFields && (fti.ufh || fti.ufhp) {
		if !toMap {
			panic(errors.New("can use UnknownFieldHandler only when encoding into a map"))
		}
		var ufh UnknownFieldHandler
		if fti.ufh {
			ufh = rv2i(rvs).(UnknownFieldHandler)
		} else { // fti.ufhp
			ufh = rv2i(rv).(UnknownFieldHandler)
		}
		ufs = ufh.CodecGetUnknownFields()
		newlen += len(ufs.fields)
	}

	var ufs UnknownFieldSet
	if e.h.EncodeUnknownFields && fti.ufh {
		if ufh, proceed := f.getValueForMarshalInterface(rv, fti.ufhIndir); proceed {
			if !toMap {
				panic(errors.New("can use UnknownFieldHandler only when encoding into a map"))
			}
			ufs = ufh.(UnknownFieldHandler).CodecGetUnknownFields()
			newlen += len(ufs.fields)
		}
	}

	// Use sync.Pool to reduce allocating slices unnecessarily.
	// The cost of sync.Pool is less than the cost of new allocation.
<<<<<<< HEAD
	pool, poolv, fsfs := encStructPoolGet(newlen)

	// if toMap, use the sorted array. If toArray, use unsorted array (to match sequence in struct)
	if toMap {
		tisfi = fti.sfi
=======
	//
	// Each element of the array pools one of encStructPool(8|16|32|64).
	// It allows the re-use of slices up to 64 in length.
	// A performance cost of encoding structs was collecting
	// which values were empty and should be omitted.
	// We needed slices of reflect.Value and string to collect them.
	// This shared pool reduces the amount of unnecessary creation we do.
	// The cost is that of locking sometimes, but sync.Pool is efficient
	// enough to reduce thread contention.

	var spool *sync.Pool
	var poolv interface{}
	var fsfs []structField
	// fmt.Printf(">>>>>>>>>>>>>> encode.kStruct: newlen: %d\n", newlen)
	if newlen <= 8 {
		spool, poolv = pool.structField8()
		fsfs = poolv.(*[8]structField)[:newlen]
	} else if newlen <= 16 {
		spool, poolv = pool.structField16()
		fsfs = poolv.(*[16]structField)[:newlen]
	} else if newlen <= 32 {
		spool, poolv = pool.structField32()
		fsfs = poolv.(*[32]structField)[:newlen]
	} else if newlen <= 64 {
		spool, poolv = pool.structField64()
		fsfs = poolv.(*[64]structField)[:newlen]
	} else if newlen <= 128 {
		spool, poolv = pool.structField128()
		fsfs = poolv.(*[128]structField)[:newlen]
	} else {
		fsfs = make([]structField, newlen)
>>>>>>> 10953227
	}

	newlen = 0
<<<<<<< HEAD

	var sf structField
	for _, si := range tisfi {
		sf.known = true
		sf.val = si.field(rv, false)
		if toMap {
			if si.omitEmpty && isEmptyValue(sf.val, si.omitEmptyCheckStruct) {
=======
	var sf structField
	sfn := structFieldNode{v: rvs, update: false}
	for _, si := range tisfi {
		recur := e.h.RecursiveEmptyCheck || si.recursiveEmptyCheck()
		sf.known = true
		// sv.fal = si.field(rvs, false)
		sf.val = sfn.field(si)
		if toMap {
			if si.omitEmpty() && isEmptyValue(sf.val, e.h.TypeInfos, recur, recur) {
>>>>>>> 10953227
				continue
			}
			sf.name = si.encName
		} else {
			// use the zero value.
			// if a reference or struct, set to nil (so you do not output too much)
<<<<<<< HEAD
			if si.omitEmpty && isEmptyValue(sf.val, si.omitEmptyCheckStruct) {
				switch sf.val.Kind() {
				case reflect.Struct, reflect.Interface, reflect.Ptr, reflect.Array,
					reflect.Map, reflect.Slice:
=======
			if si.omitEmpty() && isEmptyValue(sf.val, e.h.TypeInfos, recur, recur) {
				switch sf.val.Kind() {
				case reflect.Struct, reflect.Interface, reflect.Ptr, reflect.Array, reflect.Map, reflect.Slice:
>>>>>>> 10953227
					sf.val = reflect.Value{} //encode as nil
				}
			}
		}
		fsfs[newlen] = sf
<<<<<<< HEAD
		newlen++
	}

	for name, encodedVal := range ufs.fields {
		sf.name = name
		sf.known = false
		sf.encodedVal = encodedVal
		fsfs[newlen] = sf
=======
>>>>>>> 10953227
		newlen++
	}

	for name, encodedVal := range ufs.fields {
		sf.name = name
		sf.known = false
		sf.encodedVal = encodedVal
		fsfs[newlen] = sf
		newlen++
	}

	if toMap {
		if len(ufs.fields) > 0 {
			// We have unknown fields, so we need to
			// re-sort. Also check for duplicate field
			// names.
			sort.Sort(structFieldSlice(fsfs[:newlen]))
			for j := 1; j < newlen; j++ {
				sfPrev := fsfs[j-1]
				sf := fsfs[j]
				if sf.name == sfPrev.name {
					panic(fmt.Errorf("Duplicate field with name %q", sf.name))
				}
<<<<<<< HEAD
			}
		}

		ee.EncodeMapStart(newlen)
		// asSymbols := e.h.AsSymbols&AsSymbolStructFieldNameFlag != 0
		asSymbols := e.h.AsSymbols == AsSymbolDefault || e.h.AsSymbols&AsSymbolStructFieldNameFlag != 0
		for j := 0; j < newlen; j++ {
			sf = fsfs[j]
			if cr != nil {
				cr.sendContainerState(containerMapKey)
			}
			if asSymbols {
				ee.EncodeSymbol(sf.name)
			} else {
				ee.EncodeString(c_UTF8, sf.name)
=======
			}
		}

		ee.WriteMapStart(newlen)
		if elemsep {
			for j := 0; j < newlen; j++ {
				sf = fsfs[j]
				ee.WriteMapElemKey()
				// ee.EncodeString(cUTF8, sf.name)
				encStructFieldKey(ee, fti.keyType, sf.name)
				ee.WriteMapElemValue()
				if sf.known {
					e.encodeValue(sf.val, nil, true)
				} else {
					e.asis(sf.encodedVal)
				}
>>>>>>> 10953227
			}
		} else {
			for j := 0; j < newlen; j++ {
				sf = fsfs[j]
				// ee.EncodeString(cUTF8, sf.name)
				encStructFieldKey(ee, fti.keyType, sf.name)
				if sf.known {
					e.encodeValue(sf.val, nil, true)
				} else {
					e.asis(sf.encodedVal)
				}
			}
<<<<<<< HEAD
			if sf.known {
				e.encodeValue(sf.val, nil)
			} else {
				e.asis(sf.encodedVal)
			}
		}
		if cr != nil {
			cr.sendContainerState(containerMapEnd)
=======
>>>>>>> 10953227
		}
		ee.WriteMapEnd()
	} else {
<<<<<<< HEAD
		ee.EncodeArrayStart(newlen)
		for j := 0; j < newlen; j++ {
			sf = fsfs[j]
			if cr != nil {
				cr.sendContainerState(containerArrayElem)
			}
			e.encodeValue(sf.val, nil)
		}
		if cr != nil {
			cr.sendContainerState(containerArrayEnd)
=======
		ee.WriteArrayStart(newlen)
		if elemsep {
			for j := 0; j < newlen; j++ {
				ee.WriteArrayElem()
				e.encodeValue(fsfs[j].val, nil, true)
			}
		} else {
			for j := 0; j < newlen; j++ {
				e.encodeValue(fsfs[j].val, nil, true)
			}
>>>>>>> 10953227
		}
		ee.WriteArrayEnd()
	}

	// do not use defer. Instead, use explicit pool return at end of function.
	// defer has a cost we are trying to avoid.
	// If there is a panic and these slices are not returned, it is ok.
	if spool != nil {
		spool.Put(poolv)
	}
}

func (e *Encoder) kMap(f *codecFnInfo, rv reflect.Value) {
	ee := e.e
	if rv.IsNil() {
		ee.EncodeNil()
		return
	}

	l := rv.Len()
	ee.WriteMapStart(l)
	elemsep := e.esep
	if l == 0 {
		ee.WriteMapEnd()
		return
	}
	// var asSymbols bool
	// determine the underlying key and val encFn's for the map.
	// This eliminates some work which is done for each loop iteration i.e.
	// rv.Type(), ref.ValueOf(rt).Pointer(), then check map/list for fn.
	//
	// However, if kind is reflect.Interface, do not pre-determine the
	// encoding type, because preEncodeValue may break it down to
	// a concrete type and kInterface will bomb.
	var keyFn, valFn *codecFn
	ti := f.ti
	rtkey0 := ti.key
	rtkey := rtkey0
	rtval0 := ti.elem
	rtval := rtval0
	// rtkeyid := rt2id(rtkey0)
	for rtval.Kind() == reflect.Ptr {
		rtval = rtval.Elem()
	}
	if rtval.Kind() != reflect.Interface {
		valFn = e.cfer().get(rtval, true, true)
	}
	mks := rv.MapKeys()

	if e.h.Canonical {
		e.kMapCanonical(rtkey, rv, mks, valFn)
		ee.WriteMapEnd()
		return
	}

	var keyTypeIsString = stringTypId == rt2id(rtkey0) // rtkeyid
	if !keyTypeIsString {
		for rtkey.Kind() == reflect.Ptr {
			rtkey = rtkey.Elem()
		}
		if rtkey.Kind() != reflect.Interface {
			// rtkeyid = rt2id(rtkey)
			keyFn = e.cfer().get(rtkey, true, true)
		}
	}

	// for j, lmks := 0, len(mks); j < lmks; j++ {
	for j := range mks {
		if elemsep {
			ee.WriteMapElemKey()
		}
		if keyTypeIsString {
			ee.EncodeString(cUTF8, mks[j].String())
		} else {
			e.encodeValue(mks[j], keyFn, true)
		}
		if elemsep {
			ee.WriteMapElemValue()
		}
		e.encodeValue(rv.MapIndex(mks[j]), valFn, true)

	}
	ee.WriteMapEnd()
}

func (e *Encoder) kMapCanonical(rtkey reflect.Type, rv reflect.Value, mks []reflect.Value, valFn *codecFn) {
	ee := e.e
	elemsep := e.esep
	// we previously did out-of-band if an extension was registered.
	// This is not necessary, as the natural kind is sufficient for ordering.

	switch rtkey.Kind() {
	case reflect.Bool:
		mksv := make([]boolRv, len(mks))
		for i, k := range mks {
			v := &mksv[i]
			v.r = k
			v.v = k.Bool()
		}
		sort.Sort(boolRvSlice(mksv))
		for i := range mksv {
			if elemsep {
				ee.WriteMapElemKey()
			}
			ee.EncodeBool(mksv[i].v)
			if elemsep {
				ee.WriteMapElemValue()
			}
			e.encodeValue(rv.MapIndex(mksv[i].r), valFn, true)
		}
	case reflect.String:
		mksv := make([]stringRv, len(mks))
		for i, k := range mks {
			v := &mksv[i]
			v.r = k
			v.v = k.String()
		}
		sort.Sort(stringRvSlice(mksv))
		for i := range mksv {
			if elemsep {
				ee.WriteMapElemKey()
			}
			ee.EncodeString(cUTF8, mksv[i].v)
			if elemsep {
				ee.WriteMapElemValue()
			}
			e.encodeValue(rv.MapIndex(mksv[i].r), valFn, true)
		}
	case reflect.Uint8, reflect.Uint16, reflect.Uint32, reflect.Uint64, reflect.Uint, reflect.Uintptr:
		mksv := make([]uintRv, len(mks))
		for i, k := range mks {
			v := &mksv[i]
			v.r = k
			v.v = k.Uint()
		}
		sort.Sort(uintRvSlice(mksv))
		for i := range mksv {
			if elemsep {
				ee.WriteMapElemKey()
			}
			ee.EncodeUint(mksv[i].v)
			if elemsep {
				ee.WriteMapElemValue()
			}
			e.encodeValue(rv.MapIndex(mksv[i].r), valFn, true)
		}
	case reflect.Int8, reflect.Int16, reflect.Int32, reflect.Int64, reflect.Int:
		mksv := make([]intRv, len(mks))
		for i, k := range mks {
			v := &mksv[i]
			v.r = k
			v.v = k.Int()
		}
		sort.Sort(intRvSlice(mksv))
		for i := range mksv {
			if elemsep {
				ee.WriteMapElemKey()
			}
			ee.EncodeInt(mksv[i].v)
			if elemsep {
				ee.WriteMapElemValue()
			}
			e.encodeValue(rv.MapIndex(mksv[i].r), valFn, true)
		}
	case reflect.Float32:
		mksv := make([]floatRv, len(mks))
		for i, k := range mks {
			v := &mksv[i]
			v.r = k
			v.v = k.Float()
		}
		sort.Sort(floatRvSlice(mksv))
		for i := range mksv {
			if elemsep {
				ee.WriteMapElemKey()
			}
			ee.EncodeFloat32(float32(mksv[i].v))
			if elemsep {
				ee.WriteMapElemValue()
			}
			e.encodeValue(rv.MapIndex(mksv[i].r), valFn, true)
		}
	case reflect.Float64:
		mksv := make([]floatRv, len(mks))
		for i, k := range mks {
			v := &mksv[i]
			v.r = k
			v.v = k.Float()
		}
		sort.Sort(floatRvSlice(mksv))
		for i := range mksv {
			if elemsep {
				ee.WriteMapElemKey()
			}
			ee.EncodeFloat64(mksv[i].v)
			if elemsep {
				ee.WriteMapElemValue()
			}
			e.encodeValue(rv.MapIndex(mksv[i].r), valFn, true)
		}
	case reflect.Struct:
		if rv.Type() == timeTyp {
			mksv := make([]timeRv, len(mks))
			for i, k := range mks {
				v := &mksv[i]
				v.r = k
				v.v = rv2i(k).(time.Time)
			}
			sort.Sort(timeRvSlice(mksv))
			for i := range mksv {
				if elemsep {
					ee.WriteMapElemKey()
				}
				ee.EncodeTime(mksv[i].v)
				if elemsep {
					ee.WriteMapElemValue()
				}
				e.encodeValue(rv.MapIndex(mksv[i].r), valFn, true)
			}
			break
		}
		fallthrough
	default:
		// out-of-band
		// first encode each key to a []byte first, then sort them, then record
		var mksv []byte = make([]byte, 0, len(mks)*16) // temporary byte slice for the encoding
		e2 := NewEncoderBytes(&mksv, e.hh)
		mksbv := make([]bytesRv, len(mks))
		for i, k := range mks {
			v := &mksbv[i]
			l := len(mksv)
			e2.MustEncode(k)
			v.r = k
			v.v = mksv[l:]
		}
		sort.Sort(bytesRvSlice(mksbv))
		for j := range mksbv {
			if elemsep {
				ee.WriteMapElemKey()
			}
			e.asis(mksbv[j].v)
			if elemsep {
				ee.WriteMapElemValue()
			}
			e.encodeValue(rv.MapIndex(mksbv[j].r), valFn, true)
		}
	}
}

// // --------------------------------------------------

type encWriterSwitch struct {
	wi *ioEncWriter
	// wb bytesEncWriter
	wb   bytesEncAppender
	wx   bool // if bytes, wx=true
	esep bool // whether it has elem separators
	isas bool // whether e.as != nil
}

// // TODO: Uncomment after mid-stack inlining enabled in go 1.11

// func (z *encWriterSwitch) writeb(s []byte) {
// 	if z.wx {
// 		z.wb.writeb(s)
// 	} else {
// 		z.wi.writeb(s)
// 	}
// }
// func (z *encWriterSwitch) writestr(s string) {
// 	if z.wx {
// 		z.wb.writestr(s)
// 	} else {
// 		z.wi.writestr(s)
// 	}
// }
// func (z *encWriterSwitch) writen1(b1 byte) {
// 	if z.wx {
// 		z.wb.writen1(b1)
// 	} else {
// 		z.wi.writen1(b1)
// 	}
// }
// func (z *encWriterSwitch) writen2(b1, b2 byte) {
// 	if z.wx {
// 		z.wb.writen2(b1, b2)
// 	} else {
// 		z.wi.writen2(b1, b2)
// 	}
// }

// An Encoder writes an object to an output stream in the codec format.
type Encoder struct {
	panicHdl
	// hopefully, reduce derefencing cost by laying the encWriter inside the Encoder
	e encDriver
	// NOTE: Encoder shouldn't call it's write methods,
	// as the handler MAY need to do some coordination.
	w encWriter

	h  *BasicHandle
	bw *bufio.Writer
	as encDriverAsis

	// ---- cpu cache line boundary?

	// ---- cpu cache line boundary?
	encWriterSwitch
	err error

	// ---- cpu cache line boundary?
	codecFnPooler
	ci set
	js bool    // here, so that no need to piggy back on *codecFner for this
	be bool    // here, so that no need to piggy back on *codecFner for this
	_  [6]byte // padding

	// ---- writable fields during execution --- *try* to keep in sep cache line

	// ---- cpu cache line boundary?
	// b [scratchByteArrayLen]byte
	// _ [cacheLineSize - scratchByteArrayLen]byte // padding
	b [cacheLineSize - 0]byte // used for encoding a chan or (non-addressable) array of bytes
}

// NewEncoder returns an Encoder for encoding into an io.Writer.
//
// For efficiency, Users are encouraged to pass in a memory buffered writer
// (eg bufio.Writer, bytes.Buffer).
func NewEncoder(w io.Writer, h Handle) *Encoder {
	e := newEncoder(h)
	e.Reset(w)
	return e
}

// NewEncoderBytes returns an encoder for encoding directly and efficiently
// into a byte slice, using zero-copying to temporary slices.
//
// It will potentially replace the output byte slice pointed to.
// After encoding, the out parameter contains the encoded contents.
func NewEncoderBytes(out *[]byte, h Handle) *Encoder {
	e := newEncoder(h)
	e.ResetBytes(out)
	return e
}

func newEncoder(h Handle) *Encoder {
	e := &Encoder{h: h.getBasicHandle(), err: errEncoderNotInitialized}
	e.hh = h
	e.esep = h.hasElemSeparators()
	return e
}

func (e *Encoder) resetCommon() {
	if e.e == nil || e.hh.recreateEncDriver(e.e) {
		e.e = e.hh.newEncDriver(e)
		e.as, e.isas = e.e.(encDriverAsis)
		// e.cr, _ = e.e.(containerStateRecv)
	}
	e.be = e.hh.isBinary()
	_, e.js = e.hh.(*JsonHandle)
	e.e.reset()
	e.err = nil
}

// Reset resets the Encoder with a new output stream.
//
// This accommodates using the state of the Encoder,
// where it has "cached" information about sub-engines.
func (e *Encoder) Reset(w io.Writer) {
	if w == nil {
		return
	}
	if e.wi == nil {
		e.wi = new(ioEncWriter)
	}
	var ok bool
	e.wx = false
	e.wi.w = w
	if e.h.WriterBufferSize > 0 {
		e.bw = bufio.NewWriterSize(w, e.h.WriterBufferSize)
		e.wi.bw = e.bw
		e.wi.sw = e.bw
		e.wi.fw = e.bw
		e.wi.ww = e.bw
	} else {
		if e.wi.bw, ok = w.(io.ByteWriter); !ok {
			e.wi.bw = e.wi
		}
		if e.wi.sw, ok = w.(ioEncStringWriter); !ok {
			e.wi.sw = e.wi
		}
		e.wi.fw, _ = w.(ioFlusher)
		e.wi.ww = w
	}
	e.w = e.wi
	e.resetCommon()
}

// ResetBytes resets the Encoder with a new destination output []byte.
func (e *Encoder) ResetBytes(out *[]byte) {
	if out == nil {
		return
	}
	var in []byte
	if out != nil {
		in = *out
	}
	if in == nil {
		in = make([]byte, defEncByteBufSize)
	}
	e.wx = true
	e.wb.reset(in, out)
	e.w = &e.wb
	e.resetCommon()
}

// Encode writes an object into a stream.
//
// Encoding can be configured via the struct tag for the fields.
// The key (in the struct tags) that we look at is configurable.
//
// By default, we look up the "codec" key in the struct field's tags,
// and fall bak to the "json" key if "codec" is absent.
// That key in struct field's tag value is the key name,
// followed by an optional comma and options.
//
// To set an option on all fields (e.g. omitempty on all fields), you
// can create a field called _struct, and set flags on it. The options
// which can be set on _struct are:
//    - omitempty: so all fields are omitted if empty
//    - toarray: so struct is encoded as an array
//    - int: so struct key names are encoded as signed integers (instead of strings)
//    - uint: so struct key names are encoded as unsigned integers (instead of strings)
//    - float: so struct key names are encoded as floats (instead of strings)
// More details on these below.
//
// Struct values "usually" encode as maps. Each exported struct field is encoded unless:
//    - the field's tag is "-", OR
//    - the field is empty (empty or the zero value) and its tag specifies the "omitempty" option.
//
// When encoding as a map, the first string in the tag (before the comma)
// is the map key string to use when encoding.
// ...
// This key is typically encoded as a string.
// However, there are instances where the encoded stream has mapping keys encoded as numbers.
// For example, some cbor streams have keys as integer codes in the stream, but they should map
// to fields in a structured object. Consequently, a struct is the natural representation in code.
// For these, configure the struct to encode/decode the keys as numbers (instead of string).
// This is done with the int,uint or float option on the _struct field (see above).
//
// However, struct values may encode as arrays. This happens when:
//    - StructToArray Encode option is set, OR
//    - the tag on the _struct field sets the "toarray" option
// Note that omitempty is ignored when encoding struct values as arrays,
// as an entry must be encoded for each field, to maintain its position.
//
// Values with types that implement MapBySlice are encoded as stream maps.
//
// The empty values (for omitempty option) are false, 0, any nil pointer
// or interface value, and any array, slice, map, or string of length zero.
//
// Anonymous fields are encoded inline except:
//    - the struct tag specifies a replacement name (first value)
//    - the field is of an interface type
//
// Examples:
//
//      // NOTE: 'json:' can be used as struct tag key, in place 'codec:' below.
//      type MyStruct struct {
//          _struct bool    `codec:",omitempty"`   //set omitempty for every field
//          Field1 string   `codec:"-"`            //skip this field
//          Field2 int      `codec:"myName"`       //Use key "myName" in encode stream
//          Field3 int32    `codec:",omitempty"`   //use key "Field3". Omit if empty.
//          Field4 bool     `codec:"f4,omitempty"` //use key "f4". Omit if empty.
//          io.Reader                              //use key "Reader".
//          MyStruct        `codec:"my1"           //use key "my1".
//          MyStruct                               //inline it
//          ...
//      }
//
//      type MyStruct struct {
//          _struct bool    `codec:",toarray"`     //encode struct as an array
//      }
//
//      type MyStruct struct {
//          _struct bool    `codec:",uint"`        //encode struct with "unsigned integer" keys
//          Field1 string   `codec:"1"`            //encode Field1 key using: EncodeInt(1)
//          Field2 string   `codec:"2"`            //encode Field2 key using: EncodeInt(2)
//      }
//
// The mode of encoding is based on the type of the value. When a value is seen:
//   - If a Selfer, call its CodecEncodeSelf method
//   - If an extension is registered for it, call that extension function
//   - If implements encoding.(Binary|Text|JSON)Marshaler, call Marshal(Binary|Text|JSON) method
//   - Else encode it based on its reflect.Kind
//
// Note that struct field names and keys in map[string]XXX will be treated as symbols.
// Some formats support symbols (e.g. binc) and will properly encode the string
// only once in the stream, and use a tag to refer to it thereafter.
func (e *Encoder) Encode(v interface{}) (err error) {
	defer e.deferred(&err)
	e.MustEncode(v)
	return
}

// MustEncode is like Encode, but panics if unable to Encode.
// This provides insight to the code location that triggered the error.
func (e *Encoder) MustEncode(v interface{}) {
	if e.err != nil {
		panic(e.err)
	}
	e.encode(v)
	e.e.atEndOfEncode()
	e.w.atEndOfEncode()
	e.alwaysAtEnd()
}

func (e *Encoder) deferred(err1 *error) {
	e.alwaysAtEnd()
	if recoverPanicToErr {
		if x := recover(); x != nil {
			panicValToErr(e, x, err1)
			panicValToErr(e, x, &e.err)
		}
	}
}

// func (e *Encoder) alwaysAtEnd() {
// 	e.codecFnPooler.alwaysAtEnd()
// }

func (e *Encoder) encode(iv interface{}) {
	if iv == nil || definitelyNil(iv) {
		e.e.EncodeNil()
		return
	}
	if v, ok := iv.(Selfer); ok {
		v.CodecEncodeSelf(e)
		return
	}

	// a switch with only concrete types can be optimized.
	// consequently, we deal with nil and interfaces outside.

	switch v := iv.(type) {
	case Raw:
		e.rawBytes(v)
	case reflect.Value:
		e.encodeValue(v, nil, true)

	case string:
		e.e.EncodeString(cUTF8, v)
	case bool:
		e.e.EncodeBool(v)
	case int:
		e.e.EncodeInt(int64(v))
	case int8:
		e.e.EncodeInt(int64(v))
	case int16:
		e.e.EncodeInt(int64(v))
	case int32:
		e.e.EncodeInt(int64(v))
	case int64:
		e.e.EncodeInt(v)
	case uint:
		e.e.EncodeUint(uint64(v))
	case uint8:
		e.e.EncodeUint(uint64(v))
	case uint16:
		e.e.EncodeUint(uint64(v))
	case uint32:
		e.e.EncodeUint(uint64(v))
	case uint64:
		e.e.EncodeUint(v)
	case uintptr:
		e.e.EncodeUint(uint64(v))
	case float32:
		e.e.EncodeFloat32(v)
	case float64:
		e.e.EncodeFloat64(v)
	case time.Time:
		e.e.EncodeTime(v)
	case []uint8:
		e.e.EncodeStringBytes(cRAW, v)

	case *Raw:
		e.rawBytes(*v)

	case *string:
		e.e.EncodeString(cUTF8, *v)
	case *bool:
		e.e.EncodeBool(*v)
	case *int:
		e.e.EncodeInt(int64(*v))
	case *int8:
		e.e.EncodeInt(int64(*v))
	case *int16:
		e.e.EncodeInt(int64(*v))
	case *int32:
		e.e.EncodeInt(int64(*v))
	case *int64:
		e.e.EncodeInt(*v)
	case *uint:
		e.e.EncodeUint(uint64(*v))
	case *uint8:
		e.e.EncodeUint(uint64(*v))
	case *uint16:
		e.e.EncodeUint(uint64(*v))
	case *uint32:
		e.e.EncodeUint(uint64(*v))
	case *uint64:
		e.e.EncodeUint(*v)
	case *uintptr:
		e.e.EncodeUint(uint64(*v))
	case *float32:
		e.e.EncodeFloat32(*v)
	case *float64:
		e.e.EncodeFloat64(*v)
	case *time.Time:
		e.e.EncodeTime(*v)

	case *[]uint8:
		e.e.EncodeStringBytes(cRAW, *v)

	default:
		if !fastpathEncodeTypeSwitch(iv, e) {
			// checkfastpath=true (not false), as underlying slice/map type may be fast-path
			e.encodeValue(reflect.ValueOf(iv), nil, true)
		}
	}
}

func (e *Encoder) encodeValue(rv reflect.Value, fn *codecFn, checkFastpath bool) {
	// if a valid fn is passed, it MUST BE for the dereferenced type of rv
	var sptr uintptr
	var rvp reflect.Value
	var rvpValid bool
TOP:
	switch rv.Kind() {
	case reflect.Ptr:
		if rv.IsNil() {
			e.e.EncodeNil()
			return
		}
		rvpValid = true
		rvp = rv
		rv = rv.Elem()
		if e.h.CheckCircularRef && rv.Kind() == reflect.Struct {
			// TODO: Movable pointers will be an issue here. Future problem.
			sptr = rv.UnsafeAddr()
			break TOP
		}
		goto TOP
	case reflect.Interface:
		if rv.IsNil() {
			e.e.EncodeNil()
			return
		}
		rv = rv.Elem()
		goto TOP
	case reflect.Slice, reflect.Map:
		if rv.IsNil() {
			e.e.EncodeNil()
			return
		}
	case reflect.Invalid, reflect.Func:
		e.e.EncodeNil()
		return
	}

	if sptr != 0 && (&e.ci).add(sptr) {
		e.errorf("circular reference found: # %d", sptr)
	}

	if fn == nil {
		rt := rv.Type()
		// always pass checkCodecSelfer=true, in case T or ****T is passed, where *T is a Selfer
		fn = e.cfer().get(rt, checkFastpath, true)
	}
	if fn.i.addrE {
		if rvpValid {
			fn.fe(e, &fn.i, rvp)
		} else if rv.CanAddr() {
			fn.fe(e, &fn.i, rv.Addr())
		} else {
			rv2 := reflect.New(rv.Type())
			rv2.Elem().Set(rv)
			fn.fe(e, &fn.i, rv2)
		}
	} else {
		fn.fe(e, &fn.i, rv)
	}
	if sptr != 0 {
		(&e.ci).remove(sptr)
	}
}

func (e *Encoder) marshal(bs []byte, fnerr error, asis bool, c charEncoding) {
	if fnerr != nil {
		panic(fnerr)
	}
	if bs == nil {
		e.e.EncodeNil()
	} else if asis {
		e.asis(bs)
	} else {
		e.e.EncodeStringBytes(c, bs)
	}
}

func (e *Encoder) asis(v []byte) {
	if e.isas {
		e.as.EncodeAsis(v)
	} else {
		e.w.writeb(v)
	}
}

<<<<<<< HEAD
func (e *Encoder) errorf(format string, params ...interface{}) {
	err := fmt.Errorf(format, params...)
	panic(err)
}

// ----------------------------------------

const encStructPoolLen = 5

// encStructPool is an array of sync.Pool.
// Each element of the array pools one of encStructPool(8|16|32|64).
// It allows the re-use of slices up to 64 in length.
// A performance cost of encoding structs was collecting
// which values were empty and should be omitted.
// We needed slices of reflect.Value and string to collect them.
// This shared pool reduces the amount of unnecessary creation we do.
// The cost is that of locking sometimes, but sync.Pool is efficient
// enough to reduce thread contention.
var encStructPool [encStructPoolLen]sync.Pool

func init() {
	encStructPool[0].New = func() interface{} { return new([8]structField) }
	encStructPool[1].New = func() interface{} { return new([16]structField) }
	encStructPool[2].New = func() interface{} { return new([32]structField) }
	encStructPool[3].New = func() interface{} { return new([64]structField) }
	encStructPool[4].New = func() interface{} { return new([128]structField) }
}

func encStructPoolGet(newlen int) (p *sync.Pool, v interface{}, s []structField) {
	// if encStructPoolLen != 5 { // constant chec, so removed at build time.
	// 	panic(errors.New("encStructPoolLen must be equal to 4")) // defensive, in case it is changed
	// }
	// idxpool := newlen / 8
	if newlen <= 8 {
		p = &encStructPool[0]
		v = p.Get()
		s = v.(*[8]structField)[:newlen]
	} else if newlen <= 16 {
		p = &encStructPool[1]
		v = p.Get()
		s = v.(*[16]structField)[:newlen]
	} else if newlen <= 32 {
		p = &encStructPool[2]
		v = p.Get()
		s = v.(*[32]structField)[:newlen]
	} else if newlen <= 64 {
		p = &encStructPool[3]
		v = p.Get()
		s = v.(*[64]structField)[:newlen]
	} else if newlen <= 128 {
		p = &encStructPool[4]
		v = p.Get()
		s = v.(*[128]structField)[:newlen]
	} else {
		s = make([]structField, newlen)
=======
func (e *Encoder) rawBytes(vv Raw) {
	v := []byte(vv)
	if !e.h.Raw {
		e.errorf("Raw values cannot be encoded: %v", v)
>>>>>>> 10953227
	}
	e.asis(v)
}

func (e *Encoder) wrapErrstr(v interface{}, err *error) {
	*err = fmt.Errorf("%s encode error: %v", e.hh.Name(), v)
}<|MERGE_RESOLUTION|>--- conflicted
+++ resolved
@@ -144,14 +144,6 @@
 	//
 	// Note that this may make OmitEmpty more expensive, as it incurs a lot more reflect calls.
 	//
-<<<<<<< HEAD
-	// Sample values:
-	//   AsSymbolNone
-	//   AsSymbolAll
-	//   AsSymbolMapStringKeys
-	//   AsSymbolMapStringKeysFlag | AsSymbolStructFieldNameFlag
-	AsSymbols AsSymbolFlag
-=======
 	// This is also available as the tag 'omitemptyrecursive', so
 	// that one can turn it on only for certain fields. This can
 	// be for performance reasons or control reasons; for example
@@ -165,14 +157,11 @@
 	// if they are a correct representation of a value in that format.
 	// If unset, we error out.
 	Raw bool
->>>>>>> 10953227
 
 	// If EncodeUnknownFields, then when encoding a struct
 	// implementing UnknownFieldHandler, also encode the unknown
 	// fields.
 	EncodeUnknownFields bool
-<<<<<<< HEAD
-=======
 
 	// // AsSymbols defines what should be encoded as symbols.
 	// //
@@ -188,7 +177,6 @@
 	// //   AsSymbolMapStringKeys
 	// //   AsSymbolMapStringKeysFlag | AsSymbolStructFieldNameFlag
 	// AsSymbols AsSymbolFlag
->>>>>>> 10953227
 }
 
 // ---------------------------------------------
@@ -579,11 +567,7 @@
 func (p structFieldSlice) Less(i, j int) bool { return p[i].name < p[j].name }
 func (p structFieldSlice) Swap(i, j int)      { p[i], p[j] = p[j], p[i] }
 
-<<<<<<< HEAD
-func (f *encFnInfo) kStruct(rv reflect.Value) {
-=======
 func (e *Encoder) kStruct(f *codecFnInfo, rv reflect.Value) {
->>>>>>> 10953227
 	fti := f.ti
 	elemsep := e.esep
 	tisfi := fti.sfiSrc
@@ -612,26 +596,8 @@
 		newlen += len(ufs.fields)
 	}
 
-	var ufs UnknownFieldSet
-	if e.h.EncodeUnknownFields && fti.ufh {
-		if ufh, proceed := f.getValueForMarshalInterface(rv, fti.ufhIndir); proceed {
-			if !toMap {
-				panic(errors.New("can use UnknownFieldHandler only when encoding into a map"))
-			}
-			ufs = ufh.(UnknownFieldHandler).CodecGetUnknownFields()
-			newlen += len(ufs.fields)
-		}
-	}
-
 	// Use sync.Pool to reduce allocating slices unnecessarily.
 	// The cost of sync.Pool is less than the cost of new allocation.
-<<<<<<< HEAD
-	pool, poolv, fsfs := encStructPoolGet(newlen)
-
-	// if toMap, use the sorted array. If toArray, use unsorted array (to match sequence in struct)
-	if toMap {
-		tisfi = fti.sfi
-=======
 	//
 	// Each element of the array pools one of encStructPool(8|16|32|64).
 	// It allows the re-use of slices up to 64 in length.
@@ -663,19 +629,9 @@
 		fsfs = poolv.(*[128]structField)[:newlen]
 	} else {
 		fsfs = make([]structField, newlen)
->>>>>>> 10953227
 	}
 
 	newlen = 0
-<<<<<<< HEAD
-
-	var sf structField
-	for _, si := range tisfi {
-		sf.known = true
-		sf.val = si.field(rv, false)
-		if toMap {
-			if si.omitEmpty && isEmptyValue(sf.val, si.omitEmptyCheckStruct) {
-=======
 	var sf structField
 	sfn := structFieldNode{v: rvs, update: false}
 	for _, si := range tisfi {
@@ -685,39 +641,20 @@
 		sf.val = sfn.field(si)
 		if toMap {
 			if si.omitEmpty() && isEmptyValue(sf.val, e.h.TypeInfos, recur, recur) {
->>>>>>> 10953227
 				continue
 			}
 			sf.name = si.encName
 		} else {
 			// use the zero value.
 			// if a reference or struct, set to nil (so you do not output too much)
-<<<<<<< HEAD
-			if si.omitEmpty && isEmptyValue(sf.val, si.omitEmptyCheckStruct) {
-				switch sf.val.Kind() {
-				case reflect.Struct, reflect.Interface, reflect.Ptr, reflect.Array,
-					reflect.Map, reflect.Slice:
-=======
 			if si.omitEmpty() && isEmptyValue(sf.val, e.h.TypeInfos, recur, recur) {
 				switch sf.val.Kind() {
 				case reflect.Struct, reflect.Interface, reflect.Ptr, reflect.Array, reflect.Map, reflect.Slice:
->>>>>>> 10953227
 					sf.val = reflect.Value{} //encode as nil
 				}
 			}
 		}
 		fsfs[newlen] = sf
-<<<<<<< HEAD
-		newlen++
-	}
-
-	for name, encodedVal := range ufs.fields {
-		sf.name = name
-		sf.known = false
-		sf.encodedVal = encodedVal
-		fsfs[newlen] = sf
-=======
->>>>>>> 10953227
 		newlen++
 	}
 
@@ -741,23 +678,6 @@
 				if sf.name == sfPrev.name {
 					panic(fmt.Errorf("Duplicate field with name %q", sf.name))
 				}
-<<<<<<< HEAD
-			}
-		}
-
-		ee.EncodeMapStart(newlen)
-		// asSymbols := e.h.AsSymbols&AsSymbolStructFieldNameFlag != 0
-		asSymbols := e.h.AsSymbols == AsSymbolDefault || e.h.AsSymbols&AsSymbolStructFieldNameFlag != 0
-		for j := 0; j < newlen; j++ {
-			sf = fsfs[j]
-			if cr != nil {
-				cr.sendContainerState(containerMapKey)
-			}
-			if asSymbols {
-				ee.EncodeSymbol(sf.name)
-			} else {
-				ee.EncodeString(c_UTF8, sf.name)
-=======
 			}
 		}
 
@@ -774,7 +694,6 @@
 				} else {
 					e.asis(sf.encodedVal)
 				}
->>>>>>> 10953227
 			}
 		} else {
 			for j := 0; j < newlen; j++ {
@@ -787,32 +706,9 @@
 					e.asis(sf.encodedVal)
 				}
 			}
-<<<<<<< HEAD
-			if sf.known {
-				e.encodeValue(sf.val, nil)
-			} else {
-				e.asis(sf.encodedVal)
-			}
-		}
-		if cr != nil {
-			cr.sendContainerState(containerMapEnd)
-=======
->>>>>>> 10953227
 		}
 		ee.WriteMapEnd()
 	} else {
-<<<<<<< HEAD
-		ee.EncodeArrayStart(newlen)
-		for j := 0; j < newlen; j++ {
-			sf = fsfs[j]
-			if cr != nil {
-				cr.sendContainerState(containerArrayElem)
-			}
-			e.encodeValue(sf.val, nil)
-		}
-		if cr != nil {
-			cr.sendContainerState(containerArrayEnd)
-=======
 		ee.WriteArrayStart(newlen)
 		if elemsep {
 			for j := 0; j < newlen; j++ {
@@ -823,7 +719,6 @@
 			for j := 0; j < newlen; j++ {
 				e.encodeValue(fsfs[j].val, nil, true)
 			}
->>>>>>> 10953227
 		}
 		ee.WriteArrayEnd()
 	}
@@ -1543,68 +1438,10 @@
 	}
 }
 
-<<<<<<< HEAD
-func (e *Encoder) errorf(format string, params ...interface{}) {
-	err := fmt.Errorf(format, params...)
-	panic(err)
-}
-
-// ----------------------------------------
-
-const encStructPoolLen = 5
-
-// encStructPool is an array of sync.Pool.
-// Each element of the array pools one of encStructPool(8|16|32|64).
-// It allows the re-use of slices up to 64 in length.
-// A performance cost of encoding structs was collecting
-// which values were empty and should be omitted.
-// We needed slices of reflect.Value and string to collect them.
-// This shared pool reduces the amount of unnecessary creation we do.
-// The cost is that of locking sometimes, but sync.Pool is efficient
-// enough to reduce thread contention.
-var encStructPool [encStructPoolLen]sync.Pool
-
-func init() {
-	encStructPool[0].New = func() interface{} { return new([8]structField) }
-	encStructPool[1].New = func() interface{} { return new([16]structField) }
-	encStructPool[2].New = func() interface{} { return new([32]structField) }
-	encStructPool[3].New = func() interface{} { return new([64]structField) }
-	encStructPool[4].New = func() interface{} { return new([128]structField) }
-}
-
-func encStructPoolGet(newlen int) (p *sync.Pool, v interface{}, s []structField) {
-	// if encStructPoolLen != 5 { // constant chec, so removed at build time.
-	// 	panic(errors.New("encStructPoolLen must be equal to 4")) // defensive, in case it is changed
-	// }
-	// idxpool := newlen / 8
-	if newlen <= 8 {
-		p = &encStructPool[0]
-		v = p.Get()
-		s = v.(*[8]structField)[:newlen]
-	} else if newlen <= 16 {
-		p = &encStructPool[1]
-		v = p.Get()
-		s = v.(*[16]structField)[:newlen]
-	} else if newlen <= 32 {
-		p = &encStructPool[2]
-		v = p.Get()
-		s = v.(*[32]structField)[:newlen]
-	} else if newlen <= 64 {
-		p = &encStructPool[3]
-		v = p.Get()
-		s = v.(*[64]structField)[:newlen]
-	} else if newlen <= 128 {
-		p = &encStructPool[4]
-		v = p.Get()
-		s = v.(*[128]structField)[:newlen]
-	} else {
-		s = make([]structField, newlen)
-=======
 func (e *Encoder) rawBytes(vv Raw) {
 	v := []byte(vv)
 	if !e.h.Raw {
 		e.errorf("Raw values cannot be encoded: %v", v)
->>>>>>> 10953227
 	}
 	e.asis(v)
 }
