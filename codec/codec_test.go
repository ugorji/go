--- conflicted
+++ resolved
@@ -1665,257 +1665,10 @@
 		fmt.Sprintf("%#v\n%#v\n", []string{"A1", "B2", "C3"}, TestRpcABC{"Aa", "Bb", "Cc"}), "cmdout=")
 }
 
-<<<<<<< HEAD
-type UBase struct {
-	S string
-	B bool
-	I int
-}
-
-type U1 struct {
-	UBase
-
-	UnknownFieldSetHandler
-}
-
-var _ UnknownFieldHandler = (*U1)(nil)
-
-type U2 struct {
-	UBase
-
-	S2 string
-	B2 bool
-	I2 int
-
-	UnknownFieldSetHandler
-}
-
-var _ UnknownFieldHandler = (*U2)(nil)
-
-func doTestEncUnknownFields(t *testing.T, h Handle) {
-	testOnce.Do(testInitAll)
-
-	u2 := U2{
-		UBase: UBase{
-			S: "t1",
-			B: true,
-			I: 5,
-		},
-		S2: "t2",
-		B2: false,
-		I2: 3,
-	}
-
-	// Encode a U2.
-	var bs2 []byte
-	err := NewEncoderBytes(&bs2, h).Encode(&u2)
-	if err != nil {
-		t.Fatal(err)
-	}
-
-	// Decode it into a map.
-	var m map[string]interface{}
-	err = NewDecoderBytes(bs2, h).Decode(&m)
-	if err != nil {
-		t.Fatal(err)
-	}
-
-	expectedM := map[string]interface{}{
-		"S":  "t1",
-		"B":  true,
-		"I":  int64(5),
-		"S2": "t2",
-		"B2": false,
-		"I2": int64(3),
-	}
-
-	// Decoded map should have all fields except for
-	// UnknownFieldSet.
-	if !reflect.DeepEqual(expectedM, m) {
-		t.Fatalf("expectedM=%+v != m=%+v", expectedM, m)
-	}
-
-	// Decode it into a U1, with and without unknown fields.
-
-	var u1 U1
-	h.getBasicHandle().DecodeUnknownFields = false
-	err = NewDecoderBytes(bs2, h).Decode(&u1)
-	if err != nil {
-		t.Fatal(err)
-	}
-
-	var u1WithUnknown U1
-	h.getBasicHandle().DecodeUnknownFields = true
-	err = NewDecoderBytes(bs2, h).Decode(&u1WithUnknown)
-	if err != nil {
-		t.Fatal(err)
-	}
-
-	// Both decoded U1s should have the same known fields as the
-	// encoded U2.
-	if !reflect.DeepEqual(u2.UBase, u1.UBase) {
-		t.Fatalf("u2.UBase=%+v != u1.UBase=%+v", u2.UBase, u1.UBase)
-	}
-	if !reflect.DeepEqual(u2.UBase, u1WithUnknown.UBase) {
-		t.Fatalf("u2.UBase=%+v != u1WithUnknown.UBase=%+v",
-			u2.UBase, u1WithUnknown.UBase)
-	}
-
-	// u1 should have no unknown fields.
-	u1UnknownFieldCount := len(u1.CodecGetUnknownFields().fields)
-	if u1UnknownFieldCount != 0 {
-		t.Fatalf("u1UnknownFieldCount=%d != 0", u1UnknownFieldCount)
-	}
-
-	// u1WithUnknown should have the U2-only fields as unknown.
-
-	expectedUfs := UnknownFieldSet{
-		fields: map[string][]byte{
-			// msgpack-encoded
-			"B2": []byte{0xc2},           // false
-			"I2": []byte{0x03},           // 3
-			"S2": []byte{0xa2, 't', '2'}, // "t2"
-		},
-	}
-	ufs := u1WithUnknown.CodecGetUnknownFields()
-	if !reflect.DeepEqual(expectedUfs, ufs) {
-		t.Fatalf("expectedUfs=%+v != ufs=%+v", expectedUfs, ufs)
-	}
-
-	// Encode u1WithUnknown, with and without unknown fields.
-
-	var bs1 []byte
-	h.getBasicHandle().EncodeUnknownFields = false
-	err = NewEncoderBytes(&bs1, h).Encode(&u1WithUnknown)
-	if err != nil {
-		t.Fatal(err)
-	}
-
-	var bs1WithUnknown []byte
-	h.getBasicHandle().EncodeUnknownFields = true
-	err = NewEncoderBytes(&bs1WithUnknown, h).Encode(&u1WithUnknown)
-	if err != nil {
-		t.Fatal(err)
-	}
-
-	// u1WithUnknown encoded without unknown fields should encode
-	// into the same bytes as u1.
-
-	var bs3 []byte
-	h.getBasicHandle().EncodeUnknownFields = true
-	err = NewEncoderBytes(&bs3, h).Encode(&u1)
-	if err != nil {
-		t.Fatal(err)
-	}
-
-	if !reflect.DeepEqual(bs3, bs1) {
-		t.Fatalf("bs3=%+v != bs1WithUnknown=%+v", bs3, bs1)
-	}
-
-	// u1WithUnknown encoded with unknown fields should encode
-	// into the same bytes as the U2.
-	if !reflect.DeepEqual(bs2, bs1WithUnknown) {
-		t.Fatalf("bs2=%+v != bs1WithUnknown=%+v", bs2, bs1WithUnknown)
-	}
-
-	// Decode into another U2.
-	var u3 U2
-	err = NewDecoderBytes(bs1WithUnknown, h).Decode(&u3)
-	if err != nil {
-		t.Fatal(err)
-	}
-
-	// Second U2 should have the same known and unknown fields
-	// (i.e., none) as the first U2.
-	if !reflect.DeepEqual(u3, u2) {
-		t.Fatalf("u3=%+v != u2=%+v", u3, u2)
-	}
-}
-
-func doTestOmitEmpty(t *testing.T, h Handle) {
-	type S1 struct {
-		M map[int]bool
-	}
-
-	type S2 struct {
-		A  S1  `codec:",omitempty"`
-		B  S1  `codec:",omitempty,omitemptycheckstruct"`
-		I1 int `codec:",omitempty"`
-		I2 int `codec:",omitempty,omitemptycheckstruct"`
-	}
-
-	s2 := S2{}
-
-	// Encode an S2.
-	var bs []byte
-	err := NewEncoderBytes(&bs, h).Encode(s2)
-	if err != nil {
-		t.Fatal(err)
-	}
-
-	// Decode it into a map.
-	var m map[string]interface{}
-	err = NewDecoderBytes(bs, h).Decode(&m)
-	if err != nil {
-		t.Fatal(err)
-	}
-
-	expectedM := map[string]interface{}{
-		"A": map[interface{}]interface{}{
-			"M": nil,
-		},
-	}
-
-	// Decoded map should have A but not B.
-	if !reflect.DeepEqual(expectedM, m) {
-		t.Fatalf("expectedM=%+v != m=%+v", expectedM, m)
-	}
-
-	// Make sure B, I1, and I2 aren't omitted when non-empty.
-
-	s2.B.M = map[int]bool{
-		1: true,
-	}
-	s2.I1 = 2
-	s2.I2 = 3
-
-	err = NewEncoderBytes(&bs, h).Encode(s2)
-	if err != nil {
-		t.Fatal(err)
-	}
-
-	err = NewDecoderBytes(bs, h).Decode(&m)
-	if err != nil {
-		t.Fatal(err)
-	}
-
-	expectedM = map[string]interface{}{
-		"A": map[interface{}]interface{}{
-			"M": nil,
-		},
-		"B": map[interface{}]interface{}{
-			"M": map[interface{}]interface{}{
-				int64(1): true,
-			},
-		},
-		"I1": int64(2),
-		"I2": int64(3),
-	}
-
-	if !reflect.DeepEqual(expectedM, m) {
-		t.Fatalf("expectedM=%+v != m=%+v", expectedM, m)
-	}
-}
-
-func TestBincCodecsTable(t *testing.T) {
-	testCodecTableOne(t, testBincH)
-}
-=======
 func doTestSwallowAndZero(t *testing.T, h Handle) {
 	testOnce.Do(testInitAll)
 	v1 := newTestStrucFlex(testDepth, testNumRepeatString, false, false, false)
 	var b1 []byte
->>>>>>> 10953227
 
 	e1 := NewEncoderBytes(&b1, h)
 	e1.MustEncode(v1)
@@ -3235,13 +2988,6 @@
 	doTestEncUnknownFields(t, testMsgpackH)
 }
 
-<<<<<<< HEAD
-func TestAllOmitEmpty(t *testing.T) {
-	doTestOmitEmpty(t, testMsgpackH)
-}
-
-=======
->>>>>>> 10953227
 // ----- RPC -----
 
 func TestBincRpcGo(t *testing.T) {
