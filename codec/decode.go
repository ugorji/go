--- conflicted
+++ resolved
@@ -25,11 +25,6 @@
 const decScratchByteArrayLen = cacheLineSize - 8
 
 var (
-<<<<<<< HEAD
-	onlyMapOrArrayCanDecodeIntoStructErr = errors.New("only encoded map or array can be decoded into a struct")
-	cannotDecodeIntoNilErr               = errors.New("cannot decode into nil")
-	unknownFieldHandlerOnlyWithMapErr    = errors.New("can use UnknownFieldHandler only when decoding into a map")
-=======
 	errstrOnlyMapOrArrayCanDecodeIntoStruct = "only encoded map or array can be decoded into a struct"
 	errstrCannotDecodeIntoNil               = "cannot decode into nil"
 
@@ -43,7 +38,6 @@
 	errDecUnreadByteNothingToRead   = errors.New("cannot unread - nothing has been read")
 	errDecUnreadByteLastByteNotRead = errors.New("cannot unread - last byte has not been read")
 	errDecUnreadByteUnknown         = errors.New("cannot unread - reason unknown")
->>>>>>> 10953227
 )
 
 // decReader abstracts the reading source, allowing implementations that can
@@ -167,14 +161,11 @@
 	// Instead, we provision up to MaxInitLen, fill that up, and start appending after that.
 	MaxInitLen int
 
-<<<<<<< HEAD
-=======
 	// ReaderBufferSize is the size of the buffer used when reading.
 	//
 	// if > 0, we use a smart buffer internally for performance purposes.
 	ReaderBufferSize int
 
->>>>>>> 10953227
 	// If DecodeUnknownFields, then when decoding a map from a
 	// codec stream into a struct implementing
 	// UnknownFieldHandler, and no matching struct field is found,
@@ -182,15 +173,8 @@
 	// CodecSetUnknownFields().
 	DecodeUnknownFields bool
 
-<<<<<<< HEAD
-	// If ErrorIfNoField, return an error when decoding a map from
-	// a codec stream into a struct, no matching struct field is
-	// found, and either DecodeUnknownFields is not set or the
-	// struct doesn't implement UnknownFieldHandler.
-=======
 	// If ErrorIfNoField, return an error when decoding a map
 	// from a codec stream into a struct, and no matching struct field is found.
->>>>>>> 10953227
 	ErrorIfNoField bool
 
 	// If ErrorIfNoArrayExpand, return an error when decoding a slice/array that cannot be expanded.
@@ -1199,12 +1183,6 @@
 
 	var ufh UnknownFieldHandler
 	var ufs UnknownFieldSet
-<<<<<<< HEAD
-	if d.h.DecodeUnknownFields && fti.ufh {
-		ufh = f.getValueForUnmarshalInterface(rv, fti.ufhIndir).(UnknownFieldHandler)
-		if ctyp != valueTypeMap {
-			f.d.error(unknownFieldHandlerOnlyWithMapErr)
-=======
 	if d.h.DecodeUnknownFields && (fti.ufh || fti.ufhp) {
 		if ctyp != valueTypeMap {
 			d.errorstr(errstrUnknownFieldHandlerOnlyWithMap)
@@ -1213,7 +1191,6 @@
 			ufh = rv2i(rvs).(UnknownFieldHandler)
 		} else { // fti.ufhp
 			ufh = rv2i(rv).(UnknownFieldHandler)
->>>>>>> 10953227
 		}
 	}
 
@@ -1225,60 +1202,6 @@
 		}
 		tisfi := fti.sfiSort
 		hasLen := containerLen >= 0
-<<<<<<< HEAD
-		if hasLen {
-			for j := 0; j < containerLen; j++ {
-				// rvkencname := dd.DecodeString()
-				if cr != nil {
-					cr.sendContainerState(containerMapKey)
-				}
-				nameBytes := dd.DecodeBytes(f.d.b[:], true, true)
-				rvkencname := stringView(nameBytes)
-				// rvksi := ti.getForEncName(rvkencname)
-				if cr != nil {
-					cr.sendContainerState(containerMapValue)
-				}
-				if k := fti.indexForEncName(rvkencname); k > -1 {
-					si := tisfi[k]
-					if dd.TryDecodeAsNil() {
-						si.setToZeroValue(rv)
-					} else {
-						d.decodeValue(si.field(rv, true), nil)
-					}
-				} else if ufh != nil {
-					// Need to do this before calling
-					// d.nextValueBytes().
-					nameCopy := string(nameBytes)
-					ufs.add(nameCopy, d.nextValueBytes())
-				} else {
-					d.structFieldNotFound(-1, rvkencname)
-				}
-			}
-		} else {
-			for j := 0; !dd.CheckBreak(); j++ {
-				// rvkencname := dd.DecodeString()
-				if cr != nil {
-					cr.sendContainerState(containerMapKey)
-				}
-				nameBytes := dd.DecodeBytes(f.d.b[:], true, true)
-				rvkencname := stringView(nameBytes)
-				// rvksi := ti.getForEncName(rvkencname)
-				if cr != nil {
-					cr.sendContainerState(containerMapValue)
-				}
-				if k := fti.indexForEncName(rvkencname); k > -1 {
-					si := tisfi[k]
-					if dd.TryDecodeAsNil() {
-						si.setToZeroValue(rv)
-					} else {
-						d.decodeValue(si.field(rv, true), nil)
-					}
-				} else if ufh != nil {
-					// Need to do this before calling
-					// d.nextValueBytes().
-					nameCopy := string(nameBytes)
-					ufs.add(nameCopy, d.nextValueBytes())
-=======
 
 		var rvkencname []byte
 		for j := 0; (hasLen && j < containerLen) || !(hasLen || dd.CheckBreak()); j++ {
@@ -1293,7 +1216,6 @@
 				si := tisfi[k]
 				if dd.TryDecodeAsNil() {
 					si.setToZeroValue(rvs)
->>>>>>> 10953227
 				} else {
 					d.decodeValue(sfn.field(si), nil, true)
 				}
@@ -1308,9 +1230,6 @@
 			// keepAlive4StringView(rvkencnameB) // not needed, as reference is outside loop
 		}
 		dd.ReadMapEnd()
-		if ufh != nil {
-			ufh.CodecSetUnknownFields(ufs)
-		}
 		if ufh != nil {
 			ufh.CodecSetUnknownFields(ufs)
 		}
